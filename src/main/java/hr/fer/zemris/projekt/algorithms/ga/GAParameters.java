package hr.fer.zemris.projekt.algorithms.ga;

import hr.fer.zemris.projekt.parameter.Parameter;
import hr.fer.zemris.projekt.parameter.ParameterType;
import hr.fer.zemris.projekt.parameter.Parameters;

import java.util.HashMap;
import java.util.HashSet;
import java.util.Map;
import java.util.Set;

/**
 * <p>Implementation of the {@link Parameters} interface for use with the
 * {@link GeneticAlgorithm}.</p>
 * <p>The available parameters are the following:
 * <ul>
 *     <li>Max generations - the number of generation for that the {@code GA}
 *     should run for</li>
 *     <li>Population size - the number of individuals in the population</li>
 *     <li>Elitism ratio - the percentage of the best individuals from the previous
 *     generation which should remain in the next generation</li>
 *     <li>Tournament size - the size of the tournament, which is used for selecting
 *     which parents should be used in the crossover operation</li>
 *     <li>Stop threshold - indicated the stop condition for the algorithm. When the
 *     population's best fitness exceeds the specified value, the algorithm stops</li>
 * </ul></p>
 *
 * @author Leon Luttenberger
 */
public class GAParameters implements Parameters<GeneticAlgorithm> {

    /**
     * ID of the {@code maximum generations} parameter.
     */
    public static final String MAX_GEN_ID = "Max generations";

    /**
     * ID of the {@code population size} parameter.
     */
    public static final String POP_SIZE_ID = "Population size";

    /**
     * ID of the {@code elitism ratio} parameter.
     */
    public static final String ELITISM_RATIO_ID = "Elitism ratio";

    /**
     * ID of the {@code tournament size} parameter.
     */
    public static final String TOURNAMENT_SIZE_ID = "Tournament size";

    /**
     * ID of the ${code stop threshold} parameter.
     */
    public static final String STOP_THRESHOLD_ID = "Stop threshold";

    /**
     * Default value of the {@code maximum generations} parameter.
     */
    public static final int DEFAULT_MAX_GENERATIONS = 1_500;

    /**
     * Default value of the {@code population size} parameter.
     */
    public static final int DEFAULT_POPULATION_SIZE = 200;

    /**
     * Default value of the {@code elitism ratio} parameter.
     */
    public static final double DEFAULT_ELITISM_RATIO = 0.01;

    /**
     * Default value of the {@code tournament size} parameter.
     */
    public static final int DEFAULT_TOURNAMENT_SIZE = 3;

    /**
     * Default value of the ${code stop threshold} parameter.
     */
    public static final int DEFAULT_THRESHOLD = 1;

    /**
     * {@code Maximum generations} parameter.
     */
    Parameter maxGenerations;

    /**
     * {@code Population size} parameter.
     */
    Parameter populationSize;

    /**
     * {@code Elitism ratio} parameter.
     */
    Parameter elitismRatio;

    /**
     * {@code Tournament size} parameter.
     */
    Parameter tournamentSize;

    /**
     * ${code Stop threshold} parameter.
     */
    Parameter stopThreshold;

    private Map<String, Parameter> parametersMap = new HashMap<>();

    /**
     * Constructs a {@link GAParameters} object with the default parameters.
     */
    GAParameters() {
<<<<<<< HEAD
        this(
                new Parameter(MAX_GEN_ID, ParameterType.INTEGER, 0, 100_000, DEFAULT_MAX_GENERATIONS),
                new Parameter(POP_SIZE_ID, ParameterType.INTEGER, 0, 1_000, DEFAULT_POPULATION_SIZE),
                new Parameter(ELITISM_RATIO_ID, ParameterType.DOUBLE, 0, 0.2, DEFAULT_ELITISM_RATIO),
                new Parameter(TOURNAMENT_SIZE_ID, ParameterType.INTEGER, 1, 10, DEFAULT_TOURNAMENT_SIZE)
            );
    }

    private GAParameters(Parameter maxGenerations, Parameter populationSize,
                         Parameter elitismRatio, Parameter tournamentSize) {

        this.maxGenerations = maxGenerations;
        this.populationSize = populationSize;
        this.elitismRatio = elitismRatio;
        this.tournamentSize = tournamentSize;

        parametersMap.put(MAX_GEN_ID, maxGenerations);
        parametersMap.put(POP_SIZE_ID, populationSize);
        parametersMap.put(ELITISM_RATIO_ID, elitismRatio);
        parametersMap.put(TOURNAMENT_SIZE_ID, tournamentSize);
    }
=======
        Parameter maxGenerations = new Parameter(MAX_GEN_ID, ParameterType.INTEGER, 0, 100_000, DEFAULT_MAX_GENERATIONS);
        Parameter populationSize = new Parameter(POP_SIZE_ID, ParameterType.INTEGER, 0, 1_000, DEFAULT_POPULATION_SIZE);
        Parameter elitismRatio = new Parameter(ELITISM_RATIO_ID, ParameterType.DOUBLE, 0, 0.2, DEFAULT_ELITISM_RATIO);
        Parameter tournamentSize = new Parameter(TOURNAMENT_SIZE_ID, ParameterType.INTEGER, 1, 10, DEFAULT_TOURNAMENT_SIZE);
        Parameter stopThreshold = new Parameter(STOP_THRESHOLD_ID, ParameterType.DOUBLE, 0, 1, DEFAULT_THRESHOLD);

        init(maxGenerations, populationSize, elitismRatio, tournamentSize, stopThreshold);
    }

    private GAParameters(Parameter maxGenerations, Parameter populationSize,
                         Parameter elitismRatio, Parameter tournamentSize, Parameter stopThreshold) {

        init(maxGenerations, populationSize, elitismRatio, tournamentSize, stopThreshold);
    }
	
	private void init(Parameter maxGenerations, Parameter populationSize,
                      Parameter elitismRatio, Parameter tournamentSize, Parameter stopThreshold) {

		this.maxGenerations = maxGenerations;
		this.populationSize = populationSize;
		this.elitismRatio = elitismRatio;
		this.tournamentSize = tournamentSize;
		this.stopThreshold = stopThreshold;
		
		parametersMap.put(MAX_GEN_ID, maxGenerations);
        parametersMap.put(POP_SIZE_ID, populationSize);
        parametersMap.put(ELITISM_RATIO_ID, elitismRatio);
        parametersMap.put(TOURNAMENT_SIZE_ID, tournamentSize);
        parametersMap.put(STOP_THRESHOLD_ID, stopThreshold);
	}
>>>>>>> 396cee1d

    @Override
    public Parameter getParameter(String name) {
        if (!parametersMap.containsKey(name)) {
            throw new IllegalArgumentException("Unrecognized parameter: " + name);
        }

        return parametersMap.get(name);
    }

    @Override
    public void setParameter(String name, double value) {
        if (!parametersMap.containsKey(name)) {
            throw new IllegalArgumentException("Unrecognized parameter: " + name);
        }

        parametersMap.get(name).setValue(value);
    }

    @Override
    public Set<Parameter> getParameters() {
        return new HashSet<>(parametersMap.values());
    }

    /**
     * Returns a copy of the current {@link GAParameters} object.
     * @return a copy of the current {@link GAParameters} object
     */
    public GAParameters copy() {
        return new GAParameters(
                copyParameter(maxGenerations),
                copyParameter(populationSize),
                copyParameter(elitismRatio),
                copyParameter(tournamentSize),
                copyParameter(stopThreshold)
        );
    }

    /**
     * Copies the specified parameter and returns the copy.
     * @param p parameter to copy
     * @return copy of the parameter
     */
    private static Parameter copyParameter(Parameter p) {
        return new Parameter(
                p.getName(),
                p.getType(),
                p.getMinValue(),
                p.getMaxValue(),
                p.getValue()
        );
    }
}<|MERGE_RESOLUTION|>--- conflicted
+++ resolved
@@ -110,29 +110,6 @@
      * Constructs a {@link GAParameters} object with the default parameters.
      */
     GAParameters() {
-<<<<<<< HEAD
-        this(
-                new Parameter(MAX_GEN_ID, ParameterType.INTEGER, 0, 100_000, DEFAULT_MAX_GENERATIONS),
-                new Parameter(POP_SIZE_ID, ParameterType.INTEGER, 0, 1_000, DEFAULT_POPULATION_SIZE),
-                new Parameter(ELITISM_RATIO_ID, ParameterType.DOUBLE, 0, 0.2, DEFAULT_ELITISM_RATIO),
-                new Parameter(TOURNAMENT_SIZE_ID, ParameterType.INTEGER, 1, 10, DEFAULT_TOURNAMENT_SIZE)
-            );
-    }
-
-    private GAParameters(Parameter maxGenerations, Parameter populationSize,
-                         Parameter elitismRatio, Parameter tournamentSize) {
-
-        this.maxGenerations = maxGenerations;
-        this.populationSize = populationSize;
-        this.elitismRatio = elitismRatio;
-        this.tournamentSize = tournamentSize;
-
-        parametersMap.put(MAX_GEN_ID, maxGenerations);
-        parametersMap.put(POP_SIZE_ID, populationSize);
-        parametersMap.put(ELITISM_RATIO_ID, elitismRatio);
-        parametersMap.put(TOURNAMENT_SIZE_ID, tournamentSize);
-    }
-=======
         Parameter maxGenerations = new Parameter(MAX_GEN_ID, ParameterType.INTEGER, 0, 100_000, DEFAULT_MAX_GENERATIONS);
         Parameter populationSize = new Parameter(POP_SIZE_ID, ParameterType.INTEGER, 0, 1_000, DEFAULT_POPULATION_SIZE);
         Parameter elitismRatio = new Parameter(ELITISM_RATIO_ID, ParameterType.DOUBLE, 0, 0.2, DEFAULT_ELITISM_RATIO);
@@ -163,7 +140,6 @@
         parametersMap.put(TOURNAMENT_SIZE_ID, tournamentSize);
         parametersMap.put(STOP_THRESHOLD_ID, stopThreshold);
 	}
->>>>>>> 396cee1d
 
     @Override
     public Parameter getParameter(String name) {
