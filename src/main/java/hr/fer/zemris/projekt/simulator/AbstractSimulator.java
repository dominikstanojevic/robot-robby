--- conflicted
+++ resolved
@@ -266,10 +266,7 @@
                 nextMove = getRandomMove(rnd);
             }
             moves.add(nextMove);
-<<<<<<< HEAD
-=======
-
->>>>>>> 997655f6
+
             switch (nextMove) {
             case UP:
                 xMove = -1;
