# Created by .ignore support plugin (hsz.mobi)
### Maven template
target/
pom.xml.tag
pom.xml.releaseBackup
pom.xml.versionsBackup
pom.xml.next
release.properties
dependency-reduced-pom.xml
buildNumber.properties
.mvn/timing.properties
### TeX template
## Core latex/pdflatex auxiliary files:
*.aux
*.lof
*.log
*.lot
*.fls
*.out
*.toc
*.fmt
*.fot
*.cb
*.cb2

## Intermediate documents:
*.dvi
*-converted-to.*
# these rules might exclude image files for figures etc.
# *.ps
# *.eps
# *.pdf

## Bibliography auxiliary files (bibtex/biblatex/biber):
*.bbl
*.bcf
*.blg
*-blx.aux
*-blx.bib
*.brf
*.run.xml

## Build tool auxiliary files:
*.fdb_latexmk
*.synctex
*.synctex.gz
*.synctex.gz(busy)
*.pdfsync

## Auxiliary and intermediate files from other packages:
# algorithms
*.alg
*.loa

# achemso
acs-*.bib

# amsthm
*.thm

# beamer
*.nav
*.snm
*.vrb

# cprotect
*.cpt

# fixme
*.lox

<<<<<<< HEAD
# Crashlytics plugin (for Android Studio and IntelliJ)
com_crashlytics_export_strings.xml
crashlytics.properties
crashlytics-build.properties
fabric.properties
=======
#(r)(e)ledmac/(r)(e)ledpar
*.end
*.?end
*.[1-9]
*.[1-9][0-9]
*.[1-9][0-9][0-9]
*.[1-9]R
*.[1-9][0-9]R
*.[1-9][0-9][0-9]R
*.eledsec[1-9]
*.eledsec[1-9]R
*.eledsec[1-9][0-9]
*.eledsec[1-9][0-9]R
*.eledsec[1-9][0-9][0-9]
*.eledsec[1-9][0-9][0-9]R

# glossaries
*.acn
*.acr
*.glg
*.glo
*.gls
*.glsdefs

# gnuplottex
*-gnuplottex-*

# hyperref
*.brf

# knitr
*-concordance.tex
# TODO Comment the next line if you want to keep your tikz graphics files
*.tikz
*-tikzDictionary

# listings
*.lol

# makeidx
*.idx
*.ilg
*.ind
*.ist

# minitoc
*.maf
*.mlf
*.mlt
*.mtc
*.mtc[0-9]
*.mtc[1-9][0-9]

# minted
_minted*
*.pyg

# morewrites
*.mw

# mylatexformat
*.fmt

# nomencl
*.nlo

# sagetex
*.sagetex.sage
*.sagetex.py
*.sagetex.scmd

# sympy
*.sout
*.sympy
sympy-plots-for-*.tex/

# pdfcomment
*.upa
*.upb

# pythontex
*.pytxcode
pythontex-files-*/

# thmtools
*.loe

# TikZ & PGF
*.dpth
*.md5
*.auxlock

# todonotes
*.tdo

# xindy
*.xdy

# xypic precompiled matrices
*.xyc

# endfloat
*.ttt
*.fff

# Latexian
TSWLatexianTemp*

## Editors:
# WinEdt
*.bak
*.sav

# Texpad
.texpadtmp

# Kile
*.backup

# KBibTeX
*~[0-9]*
### Java template
*.class

# Mobile Tools for Java (J2ME)
.mtj.tmp/

# Package Files #
*.jar
*.war
*.ear

# virtual machine crash logs, see http://www.java.com/en/download/help/error_hotspot.xml
hs_err_pid*
>>>>>>> 7027ed3a
### Eclipse template

.metadata
bin/
tmp/
*.tmp
*.bak
*.swp
*~.nib
local.properties
.settings/
.loadpath
.recommenders

# Eclipse Core
.project

# External tool builders
.externalToolBuilders/

# Locally stored "Eclipse launch configurations"
*.launch

# PyDev specific (Python IDE for Eclipse)
*.pydevproject

# CDT-specific (C/C++ Development Tooling)
.cproject

# JDT-specific (Eclipse Java Development Tools)
.classpath

# Java annotation processor (APT)
.factorypath

# PDT-specific (PHP Development Tools)
.buildpath

# sbteclipse plugin
.target

# Tern plugin
.tern-project

# TeXlipse plugin
.texlipse

# STS (Spring Tool Suite)
.springBeans

# Code Recommenders
.recommenders/
### Linux template
*~

# temporary files which can be created if a process still has a handle open of a deleted file
.fuse_hidden*

# KDE directory preferences
.directory

<<<<<<< HEAD
# virtual machine crash logs, see http://www.java.com/en/download/help/error_hotspot.xml
hs_err_pid*
=======
# Linux trash folder which might appear on any partition or disk
.Trash-*
### JetBrains template
# Covers JetBrains IDEs: IntelliJ, RubyMine, PhpStorm, AppCode, PyCharm, CLion, Android Studio and Webstorm
# Reference: https://intellij-support.jetbrains.com/hc/en-us/articles/206544839

# User-specific stuff:
.idea/workspace.xml
.idea/tasks.xml
.idea/dictionaries
.idea/vcs.xml
.idea/jsLibraryMappings.xml

# Sensitive or high-churn files:
.idea/dataSources.ids
.idea/dataSources.xml
.idea/dataSources.local.xml
.idea/sqlDataSources.xml
.idea/dynamic.xml
.idea/uiDesigner.xml

# Gradle:
.idea/gradle.xml
.idea/libraries

# Mongo Explorer plugin:
.idea/mongoSettings.xml

## File-based project format:
*.iws

## Plugin-specific files:

# IntelliJ
/out/

# mpeltonen/sbt-idea plugin
.idea_modules/

# JIRA plugin
atlassian-ide-plugin.xml

# Crashlytics plugin (for Android Studio and IntelliJ)
com_crashlytics_export_strings.xml
crashlytics.properties
crashlytics-build.properties
fabric.properties
>>>>>>> 7027ed3a
### Windows template
# Windows image file caches
Thumbs.db
ehthumbs.db

# Folder config file
Desktop.ini

# Recycle Bin used on file shares
$RECYCLE.BIN/

# Windows Installer files
*.cab
*.msi
*.msm
*.msp

# Windows shortcuts
*.lnk
<<<<<<< HEAD
### Maven template
target/
pom.xml.tag
pom.xml.releaseBackup
pom.xml.versionsBackup
pom.xml.next
release.properties
dependency-reduced-pom.xml
buildNumber.properties
.mvn/timing.properties
=======
>>>>>>> 7027ed3a
<|MERGE_RESOLUTION|>--- conflicted
+++ resolved
@@ -69,13 +69,6 @@
 # fixme
 *.lox
 
-<<<<<<< HEAD
-# Crashlytics plugin (for Android Studio and IntelliJ)
-com_crashlytics_export_strings.xml
-crashlytics.properties
-crashlytics-build.properties
-fabric.properties
-=======
 #(r)(e)ledmac/(r)(e)ledpar
 *.end
 *.?end
@@ -210,7 +203,6 @@
 
 # virtual machine crash logs, see http://www.java.com/en/download/help/error_hotspot.xml
 hs_err_pid*
->>>>>>> 7027ed3a
 ### Eclipse template
 
 .metadata
@@ -272,10 +264,6 @@
 # KDE directory preferences
 .directory
 
-<<<<<<< HEAD
-# virtual machine crash logs, see http://www.java.com/en/download/help/error_hotspot.xml
-hs_err_pid*
-=======
 # Linux trash folder which might appear on any partition or disk
 .Trash-*
 ### JetBrains template
@@ -323,7 +311,6 @@
 crashlytics.properties
 crashlytics-build.properties
 fabric.properties
->>>>>>> 7027ed3a
 ### Windows template
 # Windows image file caches
 Thumbs.db
@@ -342,17 +329,4 @@
 *.msp
 
 # Windows shortcuts
-*.lnk
-<<<<<<< HEAD
-### Maven template
-target/
-pom.xml.tag
-pom.xml.releaseBackup
-pom.xml.versionsBackup
-pom.xml.next
-release.properties
-dependency-reduced-pom.xml
-buildNumber.properties
-.mvn/timing.properties
-=======
->>>>>>> 7027ed3a
+*.lnk